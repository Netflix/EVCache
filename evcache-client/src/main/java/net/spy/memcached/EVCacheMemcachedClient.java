package net.spy.memcached;

import java.io.IOException;
import java.net.InetSocketAddress;
import java.util.ArrayList;
import java.util.Collection;
import java.util.HashMap;
import java.util.Iterator;
import java.util.List;
import java.util.Map;
import java.util.concurrent.ConcurrentHashMap;
import java.util.concurrent.CountDownLatch;
import java.util.concurrent.Future;
import java.util.concurrent.TimeUnit;
import java.util.concurrent.atomic.AtomicInteger;
import java.util.concurrent.atomic.AtomicLong;
import java.util.concurrent.atomic.AtomicReference;

import org.slf4j.Logger;
import org.slf4j.LoggerFactory;

import com.netflix.config.ChainedDynamicProperty;
import com.netflix.config.DynamicLongProperty;
import com.netflix.evcache.EVCacheGetOperationListener;
import com.netflix.evcache.EVCacheLatch;
import com.netflix.evcache.metrics.EVCacheMetricsFactory;
import com.netflix.evcache.operation.EVCacheBulkGetFuture;
import com.netflix.evcache.operation.EVCacheLatchImpl;
import com.netflix.evcache.operation.EVCacheOperationFuture;
import com.netflix.evcache.pool.EVCacheClient;
import com.netflix.evcache.pool.ServerGroup;
import com.netflix.evcache.util.EVCacheConfig;
import com.netflix.servo.annotations.DataSourceType;
import com.netflix.servo.monitor.Stopwatch;
import com.netflix.servo.tag.BasicTag;
import com.netflix.servo.tag.Tag;
import com.netflix.spectator.api.DistributionSummary;

import net.spy.memcached.internal.GetFuture;
import net.spy.memcached.internal.OperationFuture;
import net.spy.memcached.ops.ConcatenationType;
import net.spy.memcached.ops.DeleteOperation;
import net.spy.memcached.ops.GetAndTouchOperation;
import net.spy.memcached.ops.GetOperation;
import net.spy.memcached.ops.Mutator;
import net.spy.memcached.ops.Operation;
import net.spy.memcached.ops.OperationCallback;
import net.spy.memcached.ops.OperationStatus;
import net.spy.memcached.ops.StatusCode;
import net.spy.memcached.ops.StoreOperation;
import net.spy.memcached.ops.StoreType;
import net.spy.memcached.protocol.binary.BinaryOperationFactory;
import net.spy.memcached.protocol.binary.EVCacheNodeImpl;
import net.spy.memcached.transcoders.Transcoder;
import net.spy.memcached.util.StringUtils;

@edu.umd.cs.findbugs.annotations.SuppressFBWarnings({ "PRMC_POSSIBLY_REDUNDANT_METHOD_CALLS",
"SIC_INNER_SHOULD_BE_STATIC_ANON" })
public class EVCacheMemcachedClient extends MemcachedClient {

    private static final Logger log = LoggerFactory.getLogger(EVCacheMemcachedClient.class);
    private final int id;
    private final String appName;
    private final String zone;
    private final ChainedDynamicProperty.IntProperty readTimeout;
    private final ServerGroup serverGroup;
    private final EVCacheClient client;
    private DistributionSummary getDataSize, bulkDataSize, getAndTouchDataSize;
    private DynamicLongProperty mutateOperationTimeout;

    public EVCacheMemcachedClient(ConnectionFactory cf, List<InetSocketAddress> addrs,
            ChainedDynamicProperty.IntProperty readTimeout, String appName, String zone, int id,
            ServerGroup serverGroup, EVCacheClient client) throws IOException {
        super(cf, addrs);
        this.id = id;
        this.appName = appName;
        this.zone = zone;
        this.readTimeout = readTimeout;
        this.serverGroup = serverGroup;
        this.client = client;
    }

    public NodeLocator getNodeLocator() {
        return this.mconn.getLocator();
    }

    public MemcachedNode getEVCacheNode(String key) {
        return this.mconn.getLocator().getPrimary(key);
    }

    public <T> GetFuture<T> asyncGet(final String key, final Transcoder<T> tc) {
        throw new UnsupportedOperationException("asyncGet");
    }

    public <T> EVCacheOperationFuture<T> asyncGet(final String key, final Transcoder<T> tc, EVCacheGetOperationListener<T> listener) {
        final CountDownLatch latch = new CountDownLatch(1);
        final EVCacheOperationFuture<T> rv = new EVCacheOperationFuture<T>(key, latch, new AtomicReference<T>(null), readTimeout.get().intValue(), executorService, appName, serverGroup, "GetOperation");
        final Stopwatch operationDuration = EVCacheMetricsFactory.getStatsTimer(appName, serverGroup, "GetOperation").start();
        Operation op = opFact.get(key, new GetOperation.Callback() {
            private Future<T> val = null;

            public void receivedStatus(OperationStatus status) {
                operationDuration .stop();
                try {
                    if (val != null) {
                        rv.set(val.get(), status);
                    } else {
                        rv.set(null, status);
                    }
                } catch (Exception e) {
                    log.error(e.getMessage(), e);
                    rv.set(null, status);
                }
            }

            @SuppressWarnings("unchecked")
            public void gotData(String k, int flags, byte[] data) {

                if (data != null)  {
                    if(getDataSize == null) getDataSize = EVCacheMetricsFactory.getDistributionSummary(appName + "-GetOperation-DataSize", appName, serverGroup.getName());
                    if (getDataSize != null) getDataSize.record(data.length);
                }
                if (!key.equals(k)) log.warn("Wrong key returned. Key - " + key + "; Returned Key " + k);
                if (tc == null) {
                    if (tcService == null) {
                        log.error("tcService is null, will not be able to decode");
                        throw new RuntimeException("TranscoderSevice is null. Not able to decode");
                    } else {
                        final Transcoder<T> t = (Transcoder<T>) getTranscoder();
                        val = tcService.decode(t, new CachedData(flags, data, t.getMaxSize()));
                    }
                } else {
                    if (tcService == null) {
                        log.error("tcService is null, will not be able to decode");
                        throw new RuntimeException("TranscoderSevice is null. Not able to decode");
                    } else {
                        val = tcService.decode(tc, new CachedData(flags, data, tc.getMaxSize()));
                    }
                }
            }

            public void complete() {
                latch.countDown();
                rv.signalComplete();
            }
        });
        rv.setOperation(op);
        if (listener != null) rv.addListener(listener);
        mconn.enqueueOperation(key, op);
        return rv;
    }

    public <T> EVCacheBulkGetFuture<T> asyncGetBulk(Collection<String> keys, final Transcoder<T> tc, EVCacheGetOperationListener<T> listener, String metricName) {
        final Map<String, Future<T>> m = new ConcurrentHashMap<String, Future<T>>();

        // Break the gets down into groups by key
        final Map<MemcachedNode, Collection<String>> chunks = new HashMap<MemcachedNode, Collection<String>>();
        final NodeLocator locator = mconn.getLocator();

        final Iterator<String> keyIter = keys.iterator();
        while (keyIter.hasNext()) {
            final String key = keyIter.next();
            StringUtils.validateKey(key, opFact instanceof BinaryOperationFactory);
            final MemcachedNode primaryNode = locator.getPrimary(key);
            if (primaryNode.isActive()) {
                Collection<String> ks = chunks.get(primaryNode);
                if (ks == null) {
                    ks = new ArrayList<String>();
                    chunks.put(primaryNode, ks);
                }
                ks.add(key);
            }
        }

        final AtomicInteger pendingChunks = new AtomicInteger(chunks.size());
        int initialLatchCount = chunks.isEmpty() ? 0 : 1;
        final CountDownLatch latch = new CountDownLatch(initialLatchCount);
        final Collection<Operation> ops = new ArrayList<Operation>(chunks.size());
        final EVCacheBulkGetFuture<T> rv = new EVCacheBulkGetFuture<T>(appName, m, ops, latch, executorService, serverGroup, metricName);
        final Stopwatch operationDuration = EVCacheMetricsFactory.getStatsTimer(appName, serverGroup, "BulkOperation").start(); 
        GetOperation.Callback cb = new GetOperation.Callback() {
            @Override
            @SuppressWarnings("synthetic-access")
            public void receivedStatus(OperationStatus status) {
                operationDuration.stop();
                rv.setStatus(status);
            }

            @Override
            public void gotData(String k, int flags, byte[] data) {
                if (data != null)  {
                    if(bulkDataSize == null) bulkDataSize = EVCacheMetricsFactory.getDistributionSummary(appName + "-BulkOperation-DataSize", appName, serverGroup.getName());
                    if (bulkDataSize != null) bulkDataSize.record(data.length);
                }

                m.put(k, tcService.decode(tc, new CachedData(flags, data, tc.getMaxSize())));
            }

            @Override
            public void complete() {
                if (pendingChunks.decrementAndGet() <= 0) {
                    latch.countDown();
                    rv.signalComplete();
                }
            }
        };

        // Now that we know how many servers it breaks down into, and the latch
        // is all set up, convert all of these strings collections to operations
        final Map<MemcachedNode, Operation> mops = new HashMap<MemcachedNode, Operation>();

        for (Map.Entry<MemcachedNode, Collection<String>> me : chunks.entrySet()) {
            Operation op = opFact.get(me.getValue(), cb);
            mops.put(me.getKey(), op);
            ops.add(op);
        }
        assert mops.size() == chunks.size();
        mconn.checkState();
        mconn.addOperations(mops);
        return rv;
    }

    public <T> EVCacheOperationFuture<CASValue<T>> asyncGetAndTouch(final String key, final int exp, final Transcoder<T> tc) {
        final CountDownLatch latch = new CountDownLatch(1);
        final EVCacheOperationFuture<CASValue<T>> rv = new EVCacheOperationFuture<CASValue<T>>(key, latch, new AtomicReference<CASValue<T>>(null), operationTimeout, executorService, appName, serverGroup, "GetAndTouchOperation");
        final Stopwatch operationDuration = EVCacheMetricsFactory.getStatsTimer(appName, serverGroup, "GetAndTouchOperation").start();
        Operation op = opFact.getAndTouch(key, exp, new GetAndTouchOperation.Callback() {
            private CASValue<T> val = null;

            public void receivedStatus(OperationStatus status) {
                operationDuration.stop();
                rv.set(val, status);
            }

            public void complete() {
                latch.countDown();
                rv.signalComplete();
            }

            public void gotData(String k, int flags, long cas, byte[] data) {
                if (!key.equals(k)) log.warn("Wrong key returned. Key - " + key + "; Returned Key " + k);
                if (data != null)  {
                    if(getAndTouchDataSize == null) getAndTouchDataSize = EVCacheMetricsFactory.getDistributionSummary(appName + "-GATOperation-DataSize", appName, serverGroup.getName());
                    if (getAndTouchDataSize != null) getAndTouchDataSize.record(data.length);
                }

                val = new CASValue<T>(cas, tc.decode(new CachedData(flags, data, tc.getMaxSize())));
            }
        });
        rv.setOperation(op);
        mconn.enqueueOperation(key, op);
        return rv;
    }

    public <T> OperationFuture<Boolean> set(String key, int exp, T o, final Transcoder<T> tc) {
        return asyncStore(StoreType.set, key, exp, o, tc, null);
    }

    public OperationFuture<Boolean> set(String key, int exp, Object o) {
        return asyncStore(StoreType.set, key, exp, o, transcoder, null);
    }

    @SuppressWarnings("unchecked")
    public <T> OperationFuture<Boolean> set(String key, int exp, T o, final Transcoder<T> tc, EVCacheLatch latch) {
        Transcoder<T> t = (Transcoder<T>) ((tc == null) ? transcoder : tc);
        return asyncStore(StoreType.set, key, exp, o, t, latch);
    }

    @SuppressWarnings("unchecked")
    public <T> OperationFuture<Boolean> replace(String key, int exp, T o, final Transcoder<T> tc, EVCacheLatch latch) {
        Transcoder<T> t = (Transcoder<T>) ((tc == null) ? transcoder : tc);
        return asyncStore(StoreType.replace, key, exp, o, t, latch);
    }

    public <T> OperationFuture<Boolean> add(String key, int exp, T o, Transcoder<T> tc) {
        return asyncStore(StoreType.add, key, exp, o, tc, null);
    }

    public OperationFuture<Boolean> delete(String key, EVCacheLatch evcacheLatch) {
        final CountDownLatch latch = new CountDownLatch(1);
        final OperationFuture<Boolean> rv = new OperationFuture<Boolean>(key, latch, operationTimeout, executorService);
        final Stopwatch operationDuration = EVCacheMetricsFactory.getStatsTimer(appName, serverGroup, "DeleteOperation").start();

        final DeleteOperation.Callback callback = new DeleteOperation.Callback() {
            @Override
            public void receivedStatus(OperationStatus status) {
                operationDuration.stop();
                rv.set(Boolean.TRUE, status);
                if (status.getStatusCode().equals(StatusCode.SUCCESS)) {
                    EVCacheMetricsFactory.getCounter(appName, null, serverGroup.getName(), appName + "-DeleteOperation-SUCCESS", DataSourceType.COUNTER).increment();
                } else {
<<<<<<< HEAD
                    Tag tag = null;
                    final MemcachedNode node = getEVCacheNode(key);
                    if (node.getSocketAddress() instanceof InetSocketAddress) {
                        tag = new BasicTag("HOST", ((InetSocketAddress) node.getSocketAddress()).getHostName());
                    }
                    EVCacheMetricsFactory.getCounter(appName, null, serverGroup.getName(), appName + "-DeleteOperation-"+ status.getStatusCode().name(), tag).increment();
                }

=======
                    EVCacheMetricsFactory.getCounter(appName, null, serverGroup.getName(), appName + "-DeleteOperation-"+ status.getStatusCode().name(), DataSourceType.COUNTER).increment();
                }
>>>>>>> 6d2781a1
            }

            @Override
            public void gotData(long cas) {
                rv.setCas(cas);
            }

            @Override
            public void complete() {
                latch.countDown();
                rv.signalComplete();
            }
        };

        final DeleteOperation op = opFact.delete(key, callback);
        rv.setOperation(op);
        if (evcacheLatch != null && evcacheLatch instanceof EVCacheLatchImpl && !client.isInWriteOnly()) ((EVCacheLatchImpl) evcacheLatch).addFuture(rv);
        mconn.enqueueOperation(key, op);
        return rv;
    }

    public <T> OperationFuture<Boolean> touch(final String key, final int exp, EVCacheLatch evcacheLatch) {
        final CountDownLatch latch = new CountDownLatch(1);
        final OperationFuture<Boolean> rv = new OperationFuture<Boolean>(key, latch, operationTimeout, executorService);
        final Stopwatch operationDuration = EVCacheMetricsFactory.getStatsTimer(appName, serverGroup, "TouchOperation").start();

        Operation op = opFact.touch(key, exp, new OperationCallback() {
            @Override
            public void receivedStatus(OperationStatus status) {
                operationDuration.stop();
                rv.set(status.isSuccess(), status);

                if (status.getStatusCode().equals(StatusCode.SUCCESS)) {
                    EVCacheMetricsFactory.getCounter(appName, null, serverGroup.getName(), appName + "-TouchOperation-SUCCESS", DataSourceType.COUNTER).increment();
                } else if (status.getStatusCode().equals(StatusCode.ERR_NOT_FOUND) ) {
                    EVCacheMetricsFactory.getCounter(appName, null, serverGroup.getName(), appName + "-TouchOperation-"+status.getStatusCode().name(), DataSourceType.COUNTER).increment();
                } else {
                    EVCacheMetricsFactory.getCounter(appName, null, serverGroup.getName(), appName + "-TouchOperation-"+status.getStatusCode().name(), DataSourceType.COUNTER).increment();
                }
            }

            @Override
            public void complete() {
                latch.countDown();
                rv.signalComplete();
            }
        });
        rv.setOperation(op);
        if (evcacheLatch != null && evcacheLatch instanceof EVCacheLatchImpl && !client.isInWriteOnly()) ((EVCacheLatchImpl) evcacheLatch).addFuture(rv);
        mconn.enqueueOperation(key, op);
        return rv;
    }


    public <T> OperationFuture<Boolean> asyncAppendOrAdd(final String key, int exp, CachedData co, EVCacheLatch evcacheLatch) {
        final CountDownLatch latch = new CountDownLatch(1);
        final OperationFuture<Boolean> rv = new EVCacheOperationFuture<Boolean>(key, latch, new AtomicReference<Boolean>(null), operationTimeout, executorService, appName, serverGroup, "LatencyAoA" );
        final Stopwatch operationDuration = EVCacheMetricsFactory.getStatsTimer(appName, serverGroup, "AoAOperation").start();

        Operation op = opFact.cat(ConcatenationType.append, 0, key, co.getData(),
                new OperationCallback() {
            boolean appendSuccess = false;
            @Override
            public void receivedStatus(OperationStatus val) {
                operationDuration.stop();
                if (val.getStatusCode().equals(StatusCode.SUCCESS)) {
                    operationDuration.stop();
                    if (log.isDebugEnabled()) log.debug("AddOrAppend Key (Append Operation): " + key + "; Status : " + val.getStatusCode().name()
                            + "; Message : " + val.getMessage() + "; Elapsed Time - " + (System.currentTimeMillis() - operationDuration.getDuration(TimeUnit.MILLISECONDS)));

                    EVCacheMetricsFactory.getCounter(appName, null, serverGroup.getName(), appName + "-AoA-AppendOperation-SUCCESS", DataSourceType.COUNTER).increment();
                    rv.set(val.isSuccess(), val);
                    appendSuccess = true;
                } else {
                    EVCacheMetricsFactory.getCounter(appName, null, serverGroup.getName(), appName + "-AoA-AppendOperation-FAIL", DataSourceType.COUNTER).increment();
                    appendSuccess = false;
                }
            }

            @Override
            public void complete() {
                if(appendSuccess)  {
                    latch.countDown();
                    rv.signalComplete();
                } else {
                    Operation op = opFact.store(StoreType.add, key, co.getFlags(), exp, co.getData(), new StoreOperation.Callback() {
                        @Override
                        public void receivedStatus(OperationStatus val) {
                            operationDuration.stop();
                            if (log.isDebugEnabled()) log.debug("AddOrAppend Key (Ad Operation): " + key + "; Status : " + val.getStatusCode().name()
                                    + "; Message : " + val.getMessage() + "; Elapsed Time - " + (System.currentTimeMillis() - operationDuration.getDuration(TimeUnit.MILLISECONDS)));
                            rv.set(val.isSuccess(), val);
                            if(val.isSuccess()) {
                                appendSuccess = true;
                                EVCacheMetricsFactory.getCounter(appName, null, serverGroup.getName(), appName + "-AoA-AddOperation-SUCCESS", DataSourceType.COUNTER).increment();
                            } else {
                                EVCacheMetricsFactory.getCounter(appName, null, serverGroup.getName(), appName + "-AoA-AddOperation-FAIL", DataSourceType.COUNTER).increment();
                                Operation op = opFact.cat(ConcatenationType.append, 0, key, co.getData(),
                                        new OperationCallback() {
                                    public void receivedStatus(OperationStatus val) {
                                        if (val.getStatusCode().equals(StatusCode.SUCCESS)) {
                                            if (log.isDebugEnabled()) log.debug("AddOrAppend Retry append Key (Append Operation): " + key + "; Status : " + val.getStatusCode().name()
                                                    + "; Message : " + val.getMessage() + "; Elapsed Time - " + (System.currentTimeMillis() - operationDuration.getDuration(TimeUnit.MILLISECONDS)));

                                            EVCacheMetricsFactory.getCounter(appName, null, serverGroup.getName(), appName + "-AoA-RetryAppendOperation-SUCCESS", DataSourceType.COUNTER).increment();
                                            rv.set(val.isSuccess(), val);
                                        } else {
                                            EVCacheMetricsFactory.getCounter(appName, null, serverGroup.getName(), appName + "-AoA-RetryAppendOperation-FAIL", DataSourceType.COUNTER).increment();
                                        }
                                    }
                                    public void complete() {
                                        latch.countDown();
                                        rv.signalComplete();
                                    }
                                });
                                rv.setOperation(op);
                                mconn.enqueueOperation(key, op);
                            }
                        }

                        @Override
                        public void gotData(String key, long cas) {
                            rv.setCas(cas);
                        }

                        @Override
                        public void complete() {
                            if(appendSuccess) {
                                latch.countDown();
                                rv.signalComplete();
                            }
                        }
                    });
                    rv.setOperation(op);
                    mconn.enqueueOperation(key, op);
                }
            }
        });
        rv.setOperation(op);
        mconn.enqueueOperation(key, op);
        if (evcacheLatch != null && evcacheLatch instanceof EVCacheLatchImpl && !client.isInWriteOnly()) ((EVCacheLatchImpl) evcacheLatch).addFuture(rv);
        return rv;
    }



    private <T> OperationFuture<Boolean> asyncStore(final StoreType storeType, final String key, int exp, T value, Transcoder<T> tc, EVCacheLatch evcacheLatch) {
        CachedData co;
        if (value instanceof CachedData) {
            co = (CachedData) value;
        } else {
            co = tc.encode(value);
        }
        final CountDownLatch latch = new CountDownLatch(1);
        final String operationStr;
        if (storeType == StoreType.set) {
            operationStr = "Set";
        } else if (storeType == StoreType.add) {
            operationStr = "Add";
        } else {
            operationStr = "Replace";
        }
        final OperationFuture<Boolean> rv = new EVCacheOperationFuture<Boolean>(key, latch, new AtomicReference<Boolean>(null), operationTimeout, executorService, appName, serverGroup, "Latency" + operationStr);
        Operation op = opFact.store(storeType, key, co.getFlags(), exp, co.getData(), new StoreOperation.Callback() {
            final Stopwatch operationDuration = EVCacheMetricsFactory.getStatsTimer(appName, serverGroup, operationStr + "Operation").start();

            @Override
            public void receivedStatus(OperationStatus val) {
                operationDuration.stop();
                if (log.isDebugEnabled()) log.debug("Storing Key : " + key + "; Status : " + val.getStatusCode().name()
                        + "; Message : " + val.getMessage() + "; Elapsed Time - " + (System.currentTimeMillis() - operationDuration.getDuration(TimeUnit.MILLISECONDS)));

                if (val.getStatusCode().equals(StatusCode.SUCCESS)) {
                    EVCacheMetricsFactory.increment(appName, null, serverGroup.getName(), appName + "-" + operationStr + "Operation-SUCCESS");
                } else if (val.getStatusCode().equals(StatusCode.TIMEDOUT)) {
//                    Tag tag = null;
//                    final MemcachedNode node = getEVCacheNode(key);
//                    if (node.getSocketAddress() instanceof InetSocketAddress) {
//                        tag = new BasicTag("HOST", ((InetSocketAddress) node.getSocketAddress()).getHostName());
//                    }
                    EVCacheMetricsFactory.getCounter(appName, null, serverGroup.getName(), appName + "-" + operationStr + "Operation-TIMEDOUT", DataSourceType.COUNTER).increment();
                } else if (val.getStatusCode().equals(StatusCode.ERR_NOT_FOUND) || val.getStatusCode().equals(StatusCode.ERR_EXISTS)) {
                    EVCacheMetricsFactory.increment(appName, null, serverGroup.getName(), appName + "-" + operationStr + "Operation-" + val.getStatusCode().name());
                } else {
//                    Tag tag = null;
//                    final MemcachedNode node = getEVCacheNode(key);
//                    if (node.getSocketAddress() instanceof InetSocketAddress) {
//                        tag = new BasicTag("HOST", ((InetSocketAddress) node.getSocketAddress()).getHostName());
//                    }
                    EVCacheMetricsFactory.getCounter(appName, null, serverGroup.getName(), appName + "-" + operationStr + "Operation-" + val.getStatusCode().name(), DataSourceType.COUNTER).increment();
                }
                rv.set(val.isSuccess(), val);
            }

            @Override
            public void gotData(String key, long cas) {
                rv.setCas(cas);
            }

            @Override
            public void complete() {
                latch.countDown();
                rv.signalComplete();
            }
        });
        rv.setOperation(op);
        if (evcacheLatch != null && evcacheLatch instanceof EVCacheLatchImpl && !client.isInWriteOnly()) ((EVCacheLatchImpl) evcacheLatch).addFuture(rv);
        mconn.enqueueOperation(key, op);
        return rv;
    }

    public String toString() {
        return appName + "_" + zone + " _" + id;
    }

    @SuppressWarnings("unchecked")
    public <T> OperationFuture<Boolean> add(String key, int exp, T o, final Transcoder<T> tc, EVCacheLatch latch) {
        Transcoder<T> t = (Transcoder<T>) ((tc == null) ? transcoder : tc);
        return asyncStore(StoreType.add, key, exp, o, t, latch);
    }

    public long incr(String key, long by, long def, int exp) {
        final Stopwatch operationDuration = EVCacheMetricsFactory.getStatsTimer(appName, serverGroup, "IncrOperation").start();
        long val = 0;
        try {
            val = mutate(Mutator.incr, key, by, def, exp);
        } finally {
            operationDuration.stop();
            if (log.isDebugEnabled()) log.debug("Increment Key : " + key + "; by : " + by + "; default : " + def + "; exp : " + exp 
                    + "; val : " + val + "; Elapsed Time - " + (System.currentTimeMillis() - operationDuration.getDuration(TimeUnit.MILLISECONDS)));
        }
        return val;
    }


    public long decr(String key, long by, long def, int exp) {
        final Stopwatch operationDuration = EVCacheMetricsFactory.getStatsTimer(appName, serverGroup, "DecrOperation").start();
        long val = 0;
        try {
            val = super.decr(key, by, def, exp);
        } finally {
            operationDuration.stop();
            if (log.isDebugEnabled()) log.debug("decrement Key : " + key + "; by : " + by + "; default : " + def + "; exp : " + exp 
                    + "; val : " + val + "; Elapsed Time - " + (System.currentTimeMillis() - operationDuration.getDuration(TimeUnit.MILLISECONDS)));
        }
        return val;
    }

    public long mutate(Mutator m, String key, long by, long def, int exp) {
        final AtomicLong rv = new AtomicLong();
        final CountDownLatch latch = new CountDownLatch(1);
        mconn.enqueueOperation(key, opFact.mutate(m, key, by, def, exp, new OperationCallback() {
            @Override
            public void receivedStatus(OperationStatus s) {
                rv.set(new Long(s.isSuccess() ? s.getMessage() : "-1"));
            }

            @Override
            public void complete() {
                latch.countDown();
            }
        }));
        try {
            if(mutateOperationTimeout == null) {
                mutateOperationTimeout = EVCacheConfig.getInstance().getDynamicLongProperty("evache.mutate.timeout", operationTimeout);
            }

            if (!latch.await(mutateOperationTimeout.get(), TimeUnit.MILLISECONDS)) {
                return rv.get();
            }
        } catch (InterruptedException e) {
            log.error("InterruptedException", e);

        }
        getLogger().debug("Mutation returned " + rv);
        return rv.get();
    }

    public void reconnectNode(EVCacheNodeImpl evcNode ) {
        EVCacheMetricsFactory.getCounter(appName + "-RECONNECT", evcNode.getBaseTags()).increment();
        evcNode.setConnectTime(System.currentTimeMillis());
        mconn.queueReconnect(evcNode);
    }
}<|MERGE_RESOLUTION|>--- conflicted
+++ resolved
@@ -289,19 +289,8 @@
                 if (status.getStatusCode().equals(StatusCode.SUCCESS)) {
                     EVCacheMetricsFactory.getCounter(appName, null, serverGroup.getName(), appName + "-DeleteOperation-SUCCESS", DataSourceType.COUNTER).increment();
                 } else {
-<<<<<<< HEAD
-                    Tag tag = null;
-                    final MemcachedNode node = getEVCacheNode(key);
-                    if (node.getSocketAddress() instanceof InetSocketAddress) {
-                        tag = new BasicTag("HOST", ((InetSocketAddress) node.getSocketAddress()).getHostName());
-                    }
-                    EVCacheMetricsFactory.getCounter(appName, null, serverGroup.getName(), appName + "-DeleteOperation-"+ status.getStatusCode().name(), tag).increment();
-                }
-
-=======
                     EVCacheMetricsFactory.getCounter(appName, null, serverGroup.getName(), appName + "-DeleteOperation-"+ status.getStatusCode().name(), DataSourceType.COUNTER).increment();
                 }
->>>>>>> 6d2781a1
             }
 
             @Override
