--- conflicted
+++ resolved
@@ -205,7 +205,6 @@
         completeCount++;
         EVCacheMetricsFactory.increment(appName, null, "EVCacheLatchImpl-OnComplete");
         if(evcacheEvent != null) {
-<<<<<<< HEAD
             if (log.isDebugEnabled()) log.debug(";App : " + evcacheEvent.getAppName() + "; Call : " + evcacheEvent.getCall() + "; Keys : " + evcacheEvent.getCanonicalKeys() + "; completeCount : " + completeCount + "; totalFutureCount : " + totalFutureCount +"; failureCount : " + failureCount);
             try {
                 if(future.isDone() && future.get().equals(Boolean.FALSE)) {
@@ -214,17 +213,6 @@
             } catch (Exception e) {
                 failureCount++;
                 if(log.isDebugEnabled()) log.debug(e.getMessage(), e);
-=======
-            try {
-                if (log.isDebugEnabled()) log.debug(";App : " + evcacheEvent.getAppName() + "; Call : " + evcacheEvent.getCall() + "; Keys : " + evcacheEvent.getCanonicalKeys() + "; completeCount : " + completeCount + "; totalFutureCount : " + totalFutureCount +"; failureCount : " + failureCount);
-                if(future.isDone() && future.get().equals(Boolean.FALSE)) {
-                    failureCount++;
-                }
-            } catch(Exception e) {
-                EVCacheMetricsFactory.increment(evcacheEvent.getAppName(), evcacheEvent.getCacheName(), "EVCacheLatchImpl-OnComplete-checkFail");
-                failureCount++;
-                log.error("Exception checking the future" , e);
->>>>>>> 3a7e0cb2
             }
             if(!onCompleteDone && getCompletedCount() >= getExpectedSuccessCount()) {
                 if(evcacheEvent.getClients().size() > 0) {
