--- conflicted
+++ resolved
@@ -13,15 +13,10 @@
 import com.netflix.evcache.connection.IConnectionBuilder;
 import com.netflix.evcache.event.hotkey.HotKeyListener;
 import com.netflix.evcache.event.throttle.ThrottleListener;
-import com.netflix.evcache.metrics.EVCacheMetricsFactory;
 import com.netflix.evcache.pool.EVCacheClientPoolManager;
-<<<<<<< HEAD
 import com.netflix.evcache.pool.EVCacheNodeList;
 import com.netflix.evcache.pool.eureka.DIEVCacheNodeListProvider;
-=======
 import com.netflix.evcache.version.VersionTracker;
-import com.netflix.servo.tag.BasicTagList;
->>>>>>> 0dadb341
 
 @Singleton
 @SuppressWarnings("deprecation")
@@ -52,7 +47,7 @@
         
         bind(HotKeyListener.class).asEagerSingleton();
         bind(ThrottleListener.class).asEagerSingleton();
-<<<<<<< HEAD
+        bind(VersionTracker.class).asEagerSingleton();
     }
 
     @Inject
@@ -66,10 +61,6 @@
             EVCacheClientPoolManager.getInstance().initAtStartup();
         }
     }
-=======
-        bind(VersionTracker.class).asEagerSingleton();
-        
->>>>>>> 0dadb341
 
     @PreDestroy
     public void shutdown() {
