--- conflicted
+++ resolved
@@ -3,23 +3,16 @@
 import javax.annotation.PostConstruct;
 import javax.annotation.PreDestroy;
 
-import com.google.inject.AbstractModule;
-import com.google.inject.Inject;
-import com.google.inject.Injector;
-import com.google.inject.Key;
-import com.google.inject.Singleton;
+import com.google.inject.*;
 import com.netflix.archaius.api.annotations.ConfigurationSource;
 import com.netflix.evcache.connection.DIConnectionModule;
 import com.netflix.evcache.connection.IConnectionBuilder;
 import com.netflix.evcache.event.hotkey.HotKeyListener;
 import com.netflix.evcache.event.throttle.ThrottleListener;
 import com.netflix.evcache.pool.EVCacheClientPoolManager;
-<<<<<<< HEAD
 import com.netflix.evcache.pool.EVCacheNodeList;
+import com.netflix.evcache.util.EVCacheConfig;
 import com.netflix.evcache.pool.eureka.DIEVCacheNodeListProvider;
-=======
-import com.netflix.evcache.util.EVCacheConfig;
->>>>>>> aba5a6c3
 import com.netflix.evcache.version.VersionTracker;
 
 @Singleton
@@ -41,18 +34,19 @@
         }
     }
 
-    
+
     @Override
     protected void configure() {
         // Make sure connection factory provider Module is initialized in your Module when you init EVCacheModule
         bind(EVCacheModuleConfigLoader.class).asEagerSingleton();
         bind(EVCacheNodeList.class).toProvider(DIEVCacheNodeListProvider.class);
         bind(EVCacheClientPoolManager.class).asEagerSingleton();
-        
+
         bind(HotKeyListener.class).asEagerSingleton();
         bind(ThrottleListener.class).asEagerSingleton();
         bind(VersionTracker.class).asEagerSingleton();
-<<<<<<< HEAD
+        requestStaticInjection(EVCacheModuleConfigLoader.class);
+        requestStaticInjection(EVCacheConfig.class);
     }
 
     @Inject
@@ -66,10 +60,6 @@
             EVCacheClientPoolManager.getInstance().initAtStartup();
         }
     }
-=======
-        
-        requestStaticInjection(EVCacheConfig.class);
->>>>>>> aba5a6c3
 
     @PreDestroy
     public void shutdown() {
@@ -84,7 +74,7 @@
     public int hashCode() {
         return getClass().hashCode();
     }
- 
+
     @Override
     public boolean equals(Object obj) {
         return (obj != null) && (obj.getClass() == getClass());
