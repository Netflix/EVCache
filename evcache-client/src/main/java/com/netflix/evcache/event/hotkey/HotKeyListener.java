--- conflicted
+++ resolved
@@ -13,14 +13,8 @@
 import com.google.common.cache.CacheBuilder;
 import com.google.inject.Inject;
 import com.google.inject.Singleton;
-<<<<<<< HEAD
 import com.netflix.archaius.api.Property;
-=======
-import com.netflix.config.DynamicBooleanProperty;
-import com.netflix.config.DynamicIntProperty;
-import com.netflix.config.DynamicStringSetProperty;
 import com.netflix.evcache.EVCacheKey;
->>>>>>> b4a12467
 import com.netflix.evcache.event.EVCacheEvent;
 import com.netflix.evcache.event.EVCacheEventListener;
 import com.netflix.evcache.pool.EVCacheClientPoolManager;
@@ -85,9 +79,9 @@
 
     private Cache<String, Integer> getCache(String appName) {
 
-        Property<Boolean> throttleFlag = throttleMap.get(appName);
+    	Property<Boolean> throttleFlag = throttleMap.get(appName);
         if(throttleFlag == null) {
-            throttleFlag = EVCacheConfig.getInstance().getPropertyRepository().get("EVCacheThrottler." + appName + ".throttle.hot.keys", Boolean.class).orElse(false);
+        	throttleFlag = EVCacheConfig.getInstance().getPropertyRepository().get("EVCacheThrottler." + appName + ".throttle.hot.keys", Boolean.class).orElse(false);
             throttleMap.put(appName, throttleFlag);
         }
         if(log.isDebugEnabled()) log.debug("Throttle hot keys : " + throttleFlag);
@@ -139,7 +133,7 @@
 
         final String appName = e.getAppName();
         Property<Set<String>> throttleKeysSet = throttleKeysMap.get(appName).orElse(Collections.emptySet());
-
+        
         if(throttleKeysSet.get().size() > 0) {
             if(log.isDebugEnabled()) log.debug("Throttle : " + throttleKeysSet);
             for(EVCacheKey evcKey : e.getEVCacheKeys()) {
@@ -154,14 +148,9 @@
         final Cache<String, Integer> cache = getCache(appName);
         if(cache == null) return false;
 
-<<<<<<< HEAD
         final Property<Integer> _throttleVal = EVCacheConfig.getInstance().getPropertyRepository().get("EVCacheThrottler." + appName + ".throttle.value", Integer.class).orElse(3);
-        for(String key : e.getKeys()) {
-=======
-        final DynamicIntProperty _throttleVal = EVCacheConfig.getInstance().getDynamicIntProperty("EVCacheThrottler." + appName + ".throttle.value", 3);
-        for(EVCacheKey evcKey : e.getEVCacheKeys()) {
-            final String key = evcKey.getKey();
->>>>>>> b4a12467
+        for(EVCacheKey evcKey : e.getEVCacheKeys()) {
+            final String key = evcKey.getKey();
             Integer val = cache.getIfPresent(key);
             if(val.intValue() > _throttleVal.get()) {
                 if(log.isDebugEnabled()) log.debug("Key : " + key + " has exceeded " + _throttleVal.get() + ". Will throttle this request");
