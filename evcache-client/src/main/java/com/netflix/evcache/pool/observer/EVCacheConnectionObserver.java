package com.netflix.evcache.pool.observer;

import java.lang.management.ManagementFactory;
import java.net.InetSocketAddress;
import java.net.SocketAddress;
import java.util.Collections;
import java.util.Map;
import java.util.Set;
import java.util.concurrent.ConcurrentHashMap;

import javax.management.MBeanServer;
import javax.management.ObjectName;

import org.slf4j.Logger;
import org.slf4j.LoggerFactory;

import com.netflix.evcache.metrics.EVCacheMetricsFactory;
<<<<<<< HEAD
import com.netflix.evcache.pool.EVCacheClient;
=======
import com.netflix.evcache.pool.ServerGroup;
import com.netflix.servo.monitor.Monitors;
import com.netflix.servo.tag.BasicTag;
import com.netflix.servo.tag.Tag;
>>>>>>> d0b77cbf

import net.spy.memcached.ConnectionObserver;

public class EVCacheConnectionObserver implements ConnectionObserver, EVCacheConnectionObserverMBean {

    private static final Logger log = LoggerFactory.getLogger(EVCacheConnectionObserver.class);
<<<<<<< HEAD
    private final EVCacheClient client;
    
=======
    private final String appName;
    private final ServerGroup serverGroup;
    private final int id;
>>>>>>> d0b77cbf
    private long lostCount = 0;
    private long connectCount = 0;
    private final Set<SocketAddress> evCacheActiveSet;
    private final Set<SocketAddress> evCacheInActiveSet;
    private final Map<InetSocketAddress, Long> evCacheActiveStringSet;
    private final Map<InetSocketAddress, Long> evCacheInActiveStringSet;

<<<<<<< HEAD
    public EVCacheConnectionObserver(EVCacheClient client) {
    	this.client = client;
=======
    private final String monitorName;

    public EVCacheConnectionObserver(String appName, ServerGroup serverGroup, int id) {
        this.appName = appName;
        this.serverGroup = serverGroup;
>>>>>>> d0b77cbf
        this.evCacheActiveSet = Collections.newSetFromMap(new ConcurrentHashMap<SocketAddress, Boolean>());
        this.evCacheInActiveSet = Collections.newSetFromMap(new ConcurrentHashMap<SocketAddress, Boolean>());
        this.evCacheActiveStringSet = new ConcurrentHashMap<InetSocketAddress, Long>();
        this.evCacheInActiveStringSet = new ConcurrentHashMap<InetSocketAddress, Long>();

        setupMonitoring(false);
    }

    public void connectionEstablished(SocketAddress sa, int reconnectCount) {
        final String address = sa.toString();
        evCacheActiveSet.add(sa);
        evCacheInActiveSet.remove(sa);
        final InetSocketAddress inetAdd = (InetSocketAddress) sa;
        evCacheActiveStringSet.put(inetAdd, Long.valueOf(System.currentTimeMillis()));
        evCacheInActiveStringSet.remove(inetAdd);
<<<<<<< HEAD
        if (log.isDebugEnabled()) log.debug(client.getAppName() + ":CONNECTION ESTABLISHED : To " + address + " was established after " + reconnectCount + " retries");
=======
        if (log.isDebugEnabled()) log.debug(appName + ":CONNECTION ESTABLISHED : To " + address + " was established after " + reconnectCount + " retries");
>>>>>>> d0b77cbf
        if(log.isTraceEnabled()) log.trace("Stack", new Exception());
        EVCacheMetricsFactory.getInstance().increment(client.getAppName() + "-CONNECT", client.getTagList());
        connectCount++;
    }

    public void connectionLost(SocketAddress sa) {
        final String address = sa.toString();
        evCacheInActiveSet.add(sa);
        evCacheActiveSet.remove(sa);
        final InetSocketAddress inetAdd = (InetSocketAddress) sa;
        evCacheInActiveStringSet.put(inetAdd, Long.valueOf(System.currentTimeMillis()));
        evCacheActiveStringSet.remove(inetAdd);
<<<<<<< HEAD
        if (log.isDebugEnabled()) log.debug(client.getAppName() + ":CONNECTION LOST : To " + address);
=======
        if (log.isDebugEnabled()) log.debug(appName + ":CONNECTION LOST : To " + address);
>>>>>>> d0b77cbf
        if(log.isTraceEnabled()) log.trace("Stack", new Exception());
        EVCacheMetricsFactory.getInstance().increment(client.getAppName()+ "-CONNECTION_LOST", client.getTagList());
        lostCount++;
    }

    public int getActiveServerCount() {
        return evCacheActiveSet.size();
    }

    public Set<SocketAddress> getActiveServerNames() {
        return evCacheActiveSet;
    }

    public int getInActiveServerCount() {
        return evCacheInActiveSet.size();
    }

    public Set<SocketAddress> getInActiveServerNames() {
        return evCacheInActiveSet;
    }

    public long getLostCount() {
        return lostCount;
    }

    public long getConnectCount() {
        return connectCount;
    }

    public Map<InetSocketAddress, Long> getInActiveServers() {
        return evCacheInActiveStringSet;
    }

    public Map<InetSocketAddress, Long> getActiveServers() {
        return evCacheActiveStringSet;
    }

    private void setupMonitoring(boolean shutdown) {
        try {
            final ObjectName mBeanName = ObjectName.getInstance("com.netflix.evcache:Group=" + client.getAppName()
                    + ",SubGroup=pool,SubSubGroup=" + client.getServerGroupName()+ ",SubSubSubGroup=" + client.getId());
            final MBeanServer mbeanServer = ManagementFactory.getPlatformMBeanServer();
            if (mbeanServer.isRegistered(mBeanName)) {
                if (log.isDebugEnabled()) log.debug("MBEAN with name " + mBeanName
                        + " has been registered. Will unregister the previous instance and register a new one.");
                mbeanServer.unregisterMBean(mBeanName);
            }
            if (!shutdown) {
                mbeanServer.registerMBean(this, mBeanName);
            }
        } catch (Exception e) {
            if (log.isWarnEnabled()) log.warn(e.getMessage(), e);
        }
    }

    private void unRegisterInActiveNodes() {
        try {
            for (SocketAddress sa : evCacheInActiveSet) {
                final ObjectName mBeanName = ObjectName.getInstance("com.netflix.evcache:Group=" + client.getAppName()
                        + ",SubGroup=pool" + ",SubSubGroup=" + client.getServerGroupName() + ",SubSubSubGroup=" + client.getId()
                        + ",SubSubSubSubGroup=" + ((InetSocketAddress) sa).getHostName());
                final MBeanServer mbeanServer = ManagementFactory.getPlatformMBeanServer();
                if (mbeanServer.isRegistered(mBeanName)) {
                    if (log.isDebugEnabled()) log.debug("MBEAN with name " + mBeanName
                            + " has been registered. Will unregister the previous instance and register a new one.");
                    mbeanServer.unregisterMBean(mBeanName);
                }
            }
        } catch (Exception e) {
            if (log.isWarnEnabled()) log.warn(e.getMessage(), e);
        }
    }

    public void shutdown() {
        unRegisterInActiveNodes();
        setupMonitoring(true);
    }

    public String toString() {
        return "EVCacheConnectionObserver [" 
<<<<<<< HEAD
                + "EVCacheClient=" + client 
=======
                + "AppName=" + appName + ", ServerGroup=" + serverGroup.toString() + ", id=" + id
>>>>>>> d0b77cbf
                + ", evCacheActiveSet=" + evCacheActiveSet
                + ", evCacheInActiveSet=" + evCacheInActiveSet
                + ", evCacheActiveStringSet=" + evCacheActiveStringSet
                + ", evCacheInActiveStringSet=" + evCacheInActiveStringSet
                + "]";
    }

    public String getAppName() {
        return client.getAppName();
    }

    public String getServerGroup() {
        return client.getServerGroup().toString();
    }

    public int getId() {
        return client.getId();
    }
    
    public EVCacheClient getClient() {
    	return client;
    }

}<|MERGE_RESOLUTION|>--- conflicted
+++ resolved
@@ -15,28 +15,14 @@
 import org.slf4j.LoggerFactory;
 
 import com.netflix.evcache.metrics.EVCacheMetricsFactory;
-<<<<<<< HEAD
 import com.netflix.evcache.pool.EVCacheClient;
-=======
-import com.netflix.evcache.pool.ServerGroup;
-import com.netflix.servo.monitor.Monitors;
-import com.netflix.servo.tag.BasicTag;
-import com.netflix.servo.tag.Tag;
->>>>>>> d0b77cbf
-
 import net.spy.memcached.ConnectionObserver;
 
 public class EVCacheConnectionObserver implements ConnectionObserver, EVCacheConnectionObserverMBean {
 
     private static final Logger log = LoggerFactory.getLogger(EVCacheConnectionObserver.class);
-<<<<<<< HEAD
     private final EVCacheClient client;
     
-=======
-    private final String appName;
-    private final ServerGroup serverGroup;
-    private final int id;
->>>>>>> d0b77cbf
     private long lostCount = 0;
     private long connectCount = 0;
     private final Set<SocketAddress> evCacheActiveSet;
@@ -44,16 +30,8 @@
     private final Map<InetSocketAddress, Long> evCacheActiveStringSet;
     private final Map<InetSocketAddress, Long> evCacheInActiveStringSet;
 
-<<<<<<< HEAD
     public EVCacheConnectionObserver(EVCacheClient client) {
     	this.client = client;
-=======
-    private final String monitorName;
-
-    public EVCacheConnectionObserver(String appName, ServerGroup serverGroup, int id) {
-        this.appName = appName;
-        this.serverGroup = serverGroup;
->>>>>>> d0b77cbf
         this.evCacheActiveSet = Collections.newSetFromMap(new ConcurrentHashMap<SocketAddress, Boolean>());
         this.evCacheInActiveSet = Collections.newSetFromMap(new ConcurrentHashMap<SocketAddress, Boolean>());
         this.evCacheActiveStringSet = new ConcurrentHashMap<InetSocketAddress, Long>();
@@ -69,11 +47,7 @@
         final InetSocketAddress inetAdd = (InetSocketAddress) sa;
         evCacheActiveStringSet.put(inetAdd, Long.valueOf(System.currentTimeMillis()));
         evCacheInActiveStringSet.remove(inetAdd);
-<<<<<<< HEAD
         if (log.isDebugEnabled()) log.debug(client.getAppName() + ":CONNECTION ESTABLISHED : To " + address + " was established after " + reconnectCount + " retries");
-=======
-        if (log.isDebugEnabled()) log.debug(appName + ":CONNECTION ESTABLISHED : To " + address + " was established after " + reconnectCount + " retries");
->>>>>>> d0b77cbf
         if(log.isTraceEnabled()) log.trace("Stack", new Exception());
         EVCacheMetricsFactory.getInstance().increment(client.getAppName() + "-CONNECT", client.getTagList());
         connectCount++;
@@ -86,11 +60,7 @@
         final InetSocketAddress inetAdd = (InetSocketAddress) sa;
         evCacheInActiveStringSet.put(inetAdd, Long.valueOf(System.currentTimeMillis()));
         evCacheActiveStringSet.remove(inetAdd);
-<<<<<<< HEAD
         if (log.isDebugEnabled()) log.debug(client.getAppName() + ":CONNECTION LOST : To " + address);
-=======
-        if (log.isDebugEnabled()) log.debug(appName + ":CONNECTION LOST : To " + address);
->>>>>>> d0b77cbf
         if(log.isTraceEnabled()) log.trace("Stack", new Exception());
         EVCacheMetricsFactory.getInstance().increment(client.getAppName()+ "-CONNECTION_LOST", client.getTagList());
         lostCount++;
@@ -171,11 +141,7 @@
 
     public String toString() {
         return "EVCacheConnectionObserver [" 
-<<<<<<< HEAD
                 + "EVCacheClient=" + client 
-=======
-                + "AppName=" + appName + ", ServerGroup=" + serverGroup.toString() + ", id=" + id
->>>>>>> d0b77cbf
                 + ", evCacheActiveSet=" + evCacheActiveSet
                 + ", evCacheInActiveSet=" + evCacheInActiveSet
                 + ", evCacheActiveStringSet=" + evCacheActiveStringSet
