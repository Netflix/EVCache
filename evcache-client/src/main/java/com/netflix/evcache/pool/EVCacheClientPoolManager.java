--- conflicted
+++ resolved
@@ -91,11 +91,7 @@
         this.discoveryClient = discoveryClient;
         this.connectionFactoryprovider = connectionFactoryprovider;
         this.evcacheEventListenerList = new ArrayList<EVCacheEventListener>();
-<<<<<<< HEAD
-        this.asyncExecutor = new EVCacheScheduledExecutor(1,Runtime.getRuntime().availableProcessors(), 30, TimeUnit.SECONDS, new ThreadPoolExecutor.CallerRunsPolicy(), "scheduled");
-=======
-        this.asyncExecutor = new EVCacheScheduledExecutor(Runtime.getRuntime().availableProcessors(),Runtime.getRuntime().availableProcessors() * 2, 30, TimeUnit.SECONDS, new ThreadPoolExecutor.CallerRunsPolicy(), "async");
->>>>>>> 3a7e0cb2
+        this.asyncExecutor = new EVCacheScheduledExecutor(Runtime.getRuntime().availableProcessors(),Runtime.getRuntime().availableProcessors(), 30, TimeUnit.SECONDS, new ThreadPoolExecutor.CallerRunsPolicy(), "scheduled");
         asyncExecutor.prestartAllCoreThreads();
         this.syncExecutor = new EVCacheExecutor(1,Runtime.getRuntime().availableProcessors(), 30, TimeUnit.SECONDS, new ThreadPoolExecutor.CallerRunsPolicy(), "pool");
         syncExecutor.prestartAllCoreThreads();
