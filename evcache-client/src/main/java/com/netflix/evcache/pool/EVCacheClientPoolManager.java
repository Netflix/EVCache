--- conflicted
+++ resolved
@@ -13,10 +13,7 @@
 import java.util.concurrent.ThreadFactory;
 import java.util.concurrent.TimeUnit;
 
-<<<<<<< HEAD
 import javax.inject.Inject;
-=======
->>>>>>> d0b77cbf
 import javax.inject.Singleton;
 
 import org.slf4j.Logger;
@@ -76,10 +73,8 @@
     private final IConnectionFactoryProvider connectionFactoryProvider;
     private final EVCacheNodeList evcacheNodeList;
 
-<<<<<<< HEAD
+
     @Inject
-=======
->>>>>>> d0b77cbf
     public EVCacheClientPoolManager(IConnectionFactoryProvider connectionFactoryprovider, EVCacheNodeList evcacheNodeList) {
         instance = this;
         
