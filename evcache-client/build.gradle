apply plugin: 'java'
apply plugin: 'eclipse'

sourceSets.main.java.srcDir 'src'
sourceSets.main.resources.srcDir 'conf'
sourceSets.test.java.srcDir 'test'

repositories {
        mavenLocal()
        mavenCentral() // maven { url 'http://jcenter.bintray.com' }
}


dependencies {
        compile project(':evcache-core')
        compile group:"net.spy",                      name:"spymemcached",                     version:"2.11.4"
        compile group:"com.google.code.findbugs",     name:"annotations",                      version:"latest.release"
        compile group:"com.netflix.archaius",         name:"archaius2-api",                   version:"latest.release"
        compile group:"com.netflix.archaius",         name:"archaius2-core",                   version:"latest.release"
        compile group:"com.netflix.governator",       name:"governator",                       version:"latest.release"
        compile group:"com.netflix.eureka",           name:"eureka-client",                    version:"latest.release"
        compile group:"com.netflix.eureka",           name:"eureka-client-archaius2",          version:"latest.release"
        compile group:"com.netflix.spectator",        name:"spectator-api",                    version:"latest.release"
        compile group:"com.netflix.spectator",        name:"spectator-nflx-plugin",            version:"latest.release"
        compile group:"io.reactivex",                 name:"rxjava",                           version:"latest.release"
        compile group:"org.slf4j",                    name:"slf4j-log4j12",                    version:"1.7.+"
        compile group:"org.slf4j",                    name:"slf4j-api",                        version:"1.7.+"
        compile group:"org.json",                     name:"json",                             version:"20180813"
<<<<<<< HEAD
        
        testCompile group:"com.netflix.archaius",     name:"archaius2-guice",                  version:"latest.release"
        testCompile group:"org.testng",               name:"testng",                           version:"latest.release"
        testCompile group:"com.beust",                name:"jcommander",                       version:"1.72"
=======

        testCompile group:"org.testng",               name:"testng",                           version:"7.+"
>>>>>>> e7566242
        testCompile group:"org.mockito",              name:"mockito-all",                      version:"latest.release"
        testCompile group:'org.assertj',              name:'assertj-core',                     version:'latest.release'
}

javadoc {
    failOnError = false
}


test {
    useTestNG() 
    options.suites('test/test-suite.xml')
    minHeapSize = '1024m'
    maxHeapSize = '1536m'
    testLogging.displayGranularity = -1
    testLogging.showStandardStreams = true
}<|MERGE_RESOLUTION|>--- conflicted
+++ resolved
@@ -26,15 +26,12 @@
         compile group:"org.slf4j",                    name:"slf4j-log4j12",                    version:"1.7.+"
         compile group:"org.slf4j",                    name:"slf4j-api",                        version:"1.7.+"
         compile group:"org.json",                     name:"json",                             version:"20180813"
-<<<<<<< HEAD
         
+
+        testCompile group:"org.testng",               name:"testng",                           version:"7.+"
         testCompile group:"com.netflix.archaius",     name:"archaius2-guice",                  version:"latest.release"
         testCompile group:"org.testng",               name:"testng",                           version:"latest.release"
         testCompile group:"com.beust",                name:"jcommander",                       version:"1.72"
-=======
-
-        testCompile group:"org.testng",               name:"testng",                           version:"7.+"
->>>>>>> e7566242
         testCompile group:"org.mockito",              name:"mockito-all",                      version:"latest.release"
         testCompile group:'org.assertj',              name:'assertj-core',                     version:'latest.release'
 }
