apply plugin: 'java'
apply plugin: 'eclipse'

sourceSets.main.java.srcDir 'src'
sourceSets.main.resources.srcDir 'conf'
sourceSets.test.java.srcDir 'test'

repositories {
        mavenLocal()
        mavenCentral() // maven { url 'http://jcenter.bintray.com' }
}


dependencies {
        compile project(':evcache-core')
        compile group:"com.netflix.evcache",          name:"evcache-core",                     version:"5.+"
        compile group:"net.spy",                      name:"spymemcached",                     version:"2.11.4"
        compile group:"com.google.code.findbugs",     name:"annotations",                      version:"latest.release"
        compile group:"com.netflix.archaius",         name:"archaius2-core",                   version:"latest.release"
        compile group:"com.netflix.governator",       name:"governator",                       version:"latest.release"
<<<<<<< HEAD
        compile group:"com.netflix.eureka",           name:"eureka-client",                    version:"1.5.6"
=======
        compile(group:"com.netflix.eureka",           name:"eureka-client-archaius2",          version:"1.9.8") {
			exclude module:"archaius-core"
		}
        compile group:"com.netflix.servo",            name:"servo-core",                       version:"latest.release"
>>>>>>> aba5a6c3
        compile group:"com.netflix.spectator",        name:"spectator-api",                    version:"latest.release"
        compile group:"com.netflix.spectator",        name:"spectator-nflx-plugin",            version:"latest.release"
        compile group:"io.reactivex",                 name:"rxjava",                           version:"latest.release"
        compile group:"org.slf4j",                    name:"slf4j-log4j12",                    version:"1.7.+"
        compile group:"org.slf4j",                    name:"slf4j-api",                        version:"1.7.+"
        compile group:"org.json",                     name:"json",                             version:"20180813"

		testCompile group:"com.netflix.archaius",     name:"archaius2-guice",                  version:"latest.release"
        testCompile group:"org.testng",               name:"testng",                           version:"latest.release"
        testCompile group:"com.beust",                name:"jcommander",                       version:"1.72"
        testCompile group:"org.mockito",              name:"mockito-all",                      version:"latest.release"
        testCompile group:'org.assertj',              name:'assertj-core',                     version:'latest.release'
}

javadoc {
    failOnError = false
}<|MERGE_RESOLUTION|>--- conflicted
+++ resolved
@@ -13,27 +13,21 @@
 
 dependencies {
         compile project(':evcache-core')
-        compile group:"com.netflix.evcache",          name:"evcache-core",                     version:"5.+"
         compile group:"net.spy",                      name:"spymemcached",                     version:"2.11.4"
         compile group:"com.google.code.findbugs",     name:"annotations",                      version:"latest.release"
+        compile group:"com.netflix.archaius",         name:"archaius2-api",                   version:"latest.release"
         compile group:"com.netflix.archaius",         name:"archaius2-core",                   version:"latest.release"
         compile group:"com.netflix.governator",       name:"governator",                       version:"latest.release"
-<<<<<<< HEAD
-        compile group:"com.netflix.eureka",           name:"eureka-client",                    version:"1.5.6"
-=======
-        compile(group:"com.netflix.eureka",           name:"eureka-client-archaius2",          version:"1.9.8") {
-			exclude module:"archaius-core"
-		}
-        compile group:"com.netflix.servo",            name:"servo-core",                       version:"latest.release"
->>>>>>> aba5a6c3
+        compile group:"com.netflix.eureka",           name:"eureka-client",                    version:"latest.release"
+        compile group:"com.netflix.eureka",           name:"eureka-client-archaius2",          version:"latest.release"
         compile group:"com.netflix.spectator",        name:"spectator-api",                    version:"latest.release"
         compile group:"com.netflix.spectator",        name:"spectator-nflx-plugin",            version:"latest.release"
         compile group:"io.reactivex",                 name:"rxjava",                           version:"latest.release"
         compile group:"org.slf4j",                    name:"slf4j-log4j12",                    version:"1.7.+"
         compile group:"org.slf4j",                    name:"slf4j-api",                        version:"1.7.+"
         compile group:"org.json",                     name:"json",                             version:"20180813"
-
-		testCompile group:"com.netflix.archaius",     name:"archaius2-guice",                  version:"latest.release"
+        
+        testCompile group:"com.netflix.archaius",     name:"archaius2-guice",                  version:"latest.release"
         testCompile group:"org.testng",               name:"testng",                           version:"latest.release"
         testCompile group:"com.beust",                name:"jcommander",                       version:"1.72"
         testCompile group:"org.mockito",              name:"mockito-all",                      version:"latest.release"
