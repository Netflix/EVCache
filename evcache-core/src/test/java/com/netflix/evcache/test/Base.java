package com.netflix.evcache.test;


import java.util.Arrays;
import java.util.Map;
import java.util.Map.Entry;
import java.util.Properties;
import java.util.concurrent.*;

import net.spy.memcached.transcoders.Transcoder;
import org.apache.log4j.Appender;
import org.apache.log4j.BasicConfigurator;
import org.apache.log4j.ConsoleAppender;
import org.apache.log4j.Layout;
import org.apache.log4j.Level;
import org.apache.log4j.PatternLayout;
import org.slf4j.Logger;
import org.slf4j.LoggerFactory;
import org.testng.annotations.AfterSuite;
import org.testng.annotations.BeforeSuite;

import com.netflix.evcache.EVCache;
import com.netflix.evcache.EVCacheLatch;
import com.netflix.evcache.EVCacheLatch.Policy;
import com.netflix.evcache.operation.EVCacheLatchImpl;
import com.netflix.evcache.pool.EVCacheClient;
import com.netflix.evcache.pool.EVCacheClientPoolManager;

import rx.Scheduler;

@SuppressWarnings("unused")
public abstract class Base  {

    static {
        BasicConfigurator.configure();
        final Layout LAYOUT = new PatternLayout("%d{ISO8601} %-5p [%c{1}:%M:%L] %m%n");
        final Appender STDOUT = new ConsoleAppender(LAYOUT, ConsoleAppender.SYSTEM_OUT);
        final org.apache.log4j.Logger ROOT_LOGGER = org.apache.log4j.Logger.getRootLogger();
        ROOT_LOGGER.removeAllAppenders();
        ROOT_LOGGER.setLevel(Level.WARN);
        ROOT_LOGGER.addAppender(STDOUT);
    }

    private static final Logger log = LoggerFactory.getLogger(Base.class);
    protected EVCache evCache = null;
    protected EVCacheClientPoolManager manager = null;
    protected Properties props = null;


    protected Properties getProps() {
        if(props != null) return props;
        props = new Properties();
        initProps();
        return props;
    }

    protected void initProps() {

        String hostname = System.getenv("EC2_HOSTNAME");
        if(hostname == null) {
            props.setProperty("eureka.datacenter", "datacenter");//change to ndc while running on desktop
            props.setProperty("eureka.validateInstanceId","false");
            props.setProperty("eureka.mt.connect_timeout","1");
            props.setProperty("eureka.mt.read_timeout","1");
        } else {
            props.setProperty("eureka.datacenter", "cloud");
            props.setProperty("eureka.validateInstanceId","true");
        }

        props.setProperty("eureka.environment", "test");
        props.setProperty("eureka.region", "us-east-1");
        props.setProperty("eureka.appid", "clatency");
        props.setProperty("log4j.logger.com.netflix.evcache.pool.EVCacheNodeLocator", "ERROR");
        props.setProperty("log4j.logger.com.netflix.evcache.pool.EVCacheClientUtil", "ERROR");
    }

    @BeforeSuite
    public void setupEnv() {
        Properties props = getProps();

        try {
            for(Entry<Object, Object> prop : props.entrySet()) {
                System.setProperty(prop.getKey().toString(), prop.getValue().toString());
            }
        } catch (Throwable e) {
            e.printStackTrace();
            log.error(e.getMessage(), e);
        }
    }

    @AfterSuite
    public void shutdown() {
        manager.shutdown();
    }

    protected EVCache.Builder getNewBuilder() {
        final EVCache.Builder evCacheBuilder = new EVCache.Builder();
        if(log.isDebugEnabled()) log.debug("evCacheBuilder : " + evCacheBuilder);
        return evCacheBuilder;
    }

    protected boolean append(int i, EVCache gCache) throws Exception {
        String val = ";APP_" + i;
        String key = "key_" + i;
        Future<Boolean>[] status = gCache.append(key, val, 60 * 60);
        for (Future<Boolean> s : status) {
            if (log.isDebugEnabled()) log.debug("APPEND : key : " + key + "; success = " + s.get() + "; Future = " + s.toString());
            if (s.get() == Boolean.FALSE) return false;
        }
        return true;
    }

    protected boolean appendOrAdd(int i, EVCache gCache) throws Exception {
        return appendOrAdd(i, gCache, 60 * 60);
    }

    protected boolean appendOrAdd(int i, EVCache gCache, int ttl) throws Exception {
        String val = "val_aa_" + i;
        String key = "key_" + i;
        EVCacheLatch latch = gCache.appendOrAdd(key, val, null, ttl, Policy.ALL_MINUS_1);
        if(log.isDebugEnabled()) log.debug("AppendOrAdd : key : " + key + "; Latch = " + latch);
        boolean status = latch.await(2000, TimeUnit.MILLISECONDS);
        if(log.isDebugEnabled()) log.debug("AppendOrAdd : key : " + key + "; success = " + status);
        return true;
    }

    public boolean add(int i, EVCache gCache) throws Exception {
        //String val = "This is a very long value that should work well since we are going to use compression on it. blah blah blah blah blah blah blah blah blah blah blah blah blah blah blah blah blah blah val_"+i;
        String val = "val_add_"+System.currentTimeMillis();
        String key = "key_" + i;
        boolean status = gCache.add(key, val, null, 60 * 60);
        if(log.isDebugEnabled()) log.debug("ADD : key : " + key + "; success = " + status);
        return status;
    }

    public boolean insert(int i, EVCache gCache) throws Exception {
        //String val = "This is a very long value that should work well since we are going to use compression on it. blah blah blah blah blah blah blah blah blah blah blah blah blah blah blah blah blah blah val_"+i;
<<<<<<< HEAD
        String val = "val_01234567890123456789012345678901234567890123456789012345678901234567890123456789012345678901234567890123456789012345678901234567890123456789012345678901234567890123456789012345678901234567890123456789"+i;
=======
        String val = "val_01234567890123456789012345678901234567890123456789012345678901234567890123456789012345678901234567890123456789012345678901234567890123456789012345678901234567890123456789"+i;
>>>>>>> 46ef3f3c
        String key = "key_" + i;
        Future<Boolean>[] status = gCache.set(key, val, 60 * 60);
        for(Future<Boolean> s : status) {
            if(log.isDebugEnabled()) log.debug("SET : key : " + key + "; success = " + s.get() + "; Future = " + s.toString());
            if(s.get() == Boolean.FALSE) return false;
        }
        return true;
    }

    protected boolean replace(int i, EVCache gCache) throws Exception {
        return replace(i, gCache, 60 * 60);
    }

    protected boolean replace(int i, EVCache gCache, int ttl) throws Exception {
        String val = "val_replaced_" + i;
        String key = "key_" + i;
        EVCacheLatch status = gCache.replace(key, val, null, ttl, Policy.ALL);
        boolean opStatus = status.await(1000, TimeUnit.MILLISECONDS);
        if (log.isDebugEnabled()) log.debug("REPLACE : key : " + key + "; success = " + opStatus + "; EVCacheLatch = " + status);
        return status.getSuccessCount() > 0;
    }



    public boolean delete(int i, EVCache gCache) throws Exception {
        String key = "key_" + i;
        Future<Boolean>[] status = gCache.delete(key);
        for(Future<Boolean> s : status) {
            if(log.isDebugEnabled()) log.debug("DELETE : key : " + key + "; success = " + s.get() + "; Future = " + s.toString());
            if(s.get() == Boolean.FALSE) return false;
        }
        return true;
    }

    protected boolean touch(int i, EVCache gCache) throws Exception {
        return touch(i, gCache, 60 * 60);
    }

    protected boolean touch(int i, EVCache gCache, int ttl) throws Exception {
        String key = "key_" + i;
        Future<Boolean>[] status = gCache.touch(key, ttl);
        for (Future<Boolean> s : status) {
            if (log.isDebugEnabled()) log.debug("TOUCH : key : " + key + "; success = " + s.get() + "; Future = " + s.toString());
            if (s.get() == Boolean.FALSE) return false;
        }
        return true;
    }

    @SuppressWarnings("deprecation")
    protected boolean insertUsingLatch(int i, String app) throws Exception {
        String val = "val_" + i;
        String key = "key_" + i;
        long start = System.currentTimeMillis();
        final EVCacheClient[] clients = manager.getEVCacheClientPool(app).getEVCacheClientForWrite();
        final EVCacheLatch latch = new EVCacheLatchImpl(EVCacheLatch.Policy.ALL, clients.length, app);
        for (EVCacheClient client : clients) {
            client.set(key, val, 60 * 60, latch);
        }
        boolean success = latch.await(1000, TimeUnit.MILLISECONDS);
        if (log.isDebugEnabled()) log.debug("SET LATCH : key : " + key + "; Finished in " + (System.currentTimeMillis() - start) + " msec");
        return success;
    }

    protected boolean deleteLatch(int i, String appName) throws Exception {
        long start = System.currentTimeMillis();
        String key = "key_" + i;
        final EVCacheClient[] clients = manager.getEVCacheClientPool(appName).getEVCacheClientForWrite();
        final EVCacheLatch latch = new EVCacheLatchImpl(Policy.ALL, clients.length, appName);
        for (EVCacheClient client : clients) {
            client.delete(key, latch);
        }
        latch.await(1000, TimeUnit.MILLISECONDS);
        if (log.isDebugEnabled()) log.debug("DELETE LATCH : key : " + key + "; Finished in " + (System.currentTimeMillis() - start) + " msec" + "; Latch : " + latch);
        return true;
    }

    public String get(int i, EVCache gCache) throws Exception {
        String key = "key_" + i;
        String value = gCache.<String>get(key);
        if(log.isDebugEnabled()) log.debug("get : key : " + key + " val = " + value);
        return value;
    }

    public String completableFutureGet(int i, EVCache gCache) throws Exception {
        String key = "key_" + i;
        gCache.<String>getAsync(key).handle((data, ex) -> {
            System.out.println(data);
            return data;
        });
        /*
        String val =  value.get();
        if(log.isDebugEnabled()) log.debug("get : key : " + key
                + " completableFuture value = " + value
                + " actual value = " + val);
        return val;

         */
        return null;
    }

    public String getWithPolicy(int i, EVCache gCache, Policy policy) throws Exception {
        String key = "key_" + i;
        String value = gCache.<String>get(key, null, policy);
        if(log.isDebugEnabled()) log.debug("get with Policy : key : " + key + " val = " + value);
        return value;
    }

    public String getAndTouch(int i, EVCache gCache) throws Exception {
        String key = "key_" + i;
        String value = gCache.<String>getAndTouch(key, 60 * 60);
        if(log.isDebugEnabled()) log.debug("getAndTouch : key : " + key + " val = " + value);
        return value;
    }

    public Map<String, String> getBulk(String keys[], EVCache gCache) throws Exception {
        final Map<String, String> value = gCache.<String>getBulk(keys);
        if(log.isDebugEnabled()) log.debug("getBulk : keys : " + Arrays.toString(keys) + "; values = " + value);
        return value;
    }

    public Map<String, String> getAsyncBulk(String keys[], EVCache gCache) throws Exception {
        final CompletableFuture<Map<String, String>> value = gCache.<String>getAsyncBulk(keys);
        if(log.isDebugEnabled()) log.debug("getBulk : keys : " + Arrays.toString(keys) + "; values = " + value);
        return value.get();
    }

    public Map<String, String> getBulkAndTouch(String keys[], EVCache gCache, int ttl) throws Exception {
        final Map<String, String> value = gCache.<String>getBulkAndTouch(Arrays.asList(keys), null, ttl);
        if(log.isDebugEnabled()) log.debug("getBulk : keys : " + Arrays.toString(keys) + "; values = " + value);
        return value;
    }

    public String getObservable(int i, EVCache gCache, Scheduler scheduler) throws Exception {
        String key = "key_" + i;
        String value = gCache.<String>get(key, scheduler).toBlocking().value();
        if(log.isDebugEnabled()) log.debug("get : key : " + key + " val = " + value);
        return value;
    }

    public String getAndTouchObservable(int i, EVCache gCache, Scheduler scheduler) throws Exception {
        String key = "key_" + i;
        String value = gCache.<String>getAndTouch(key, 60 * 60, scheduler).toBlocking().value();
        if(log.isDebugEnabled()) log.debug("getAndTouch : key : " + key + " val = " + value);
        return value;
    }

    class RemoteCaller implements Runnable {
        EVCache gCache;
        public RemoteCaller(EVCache c) {
            this.gCache = c;
        }
        public void run() {
            try {
                int count = 1;
                for(int i = 0; i < 100; i++) {
                    insert(i, gCache);
                    get(i, gCache);
                    delete(i, gCache);
                }
            } catch (Exception e) {
                log.error(e.getMessage(), e);
            }
        }
    }
}<|MERGE_RESOLUTION|>--- conflicted
+++ resolved
@@ -5,9 +5,10 @@
 import java.util.Map;
 import java.util.Map.Entry;
 import java.util.Properties;
-import java.util.concurrent.*;
-
-import net.spy.memcached.transcoders.Transcoder;
+import java.util.concurrent.CompletableFuture;
+import java.util.concurrent.Future;
+import java.util.concurrent.TimeUnit;
+
 import org.apache.log4j.Appender;
 import org.apache.log4j.BasicConfigurator;
 import org.apache.log4j.ConsoleAppender;
@@ -135,11 +136,7 @@
 
     public boolean insert(int i, EVCache gCache) throws Exception {
         //String val = "This is a very long value that should work well since we are going to use compression on it. blah blah blah blah blah blah blah blah blah blah blah blah blah blah blah blah blah blah val_"+i;
-<<<<<<< HEAD
-        String val = "val_01234567890123456789012345678901234567890123456789012345678901234567890123456789012345678901234567890123456789012345678901234567890123456789012345678901234567890123456789012345678901234567890123456789"+i;
-=======
         String val = "val_01234567890123456789012345678901234567890123456789012345678901234567890123456789012345678901234567890123456789012345678901234567890123456789012345678901234567890123456789"+i;
->>>>>>> 46ef3f3c
         String key = "key_" + i;
         Future<Boolean>[] status = gCache.set(key, val, 60 * 60);
         for(Future<Boolean> s : status) {
