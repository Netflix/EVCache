--- conflicted
+++ resolved
@@ -106,7 +106,6 @@
 //                  testAppend();
                     testGet();
                     testGetWithPolicy();
-<<<<<<< HEAD
 //                    testGetObservable();
 //                    testGetAndTouch();
 //                    testBulk();
@@ -115,14 +114,6 @@
 //                   testCompletableFutureGet();
 //                   testCompletableFutureBulk();
 //                    if(i++ % 5 == 0) testDelete();
-=======
-//                  testGetObservable();
-//                  testGetAndTouch();
-//                  testBulk();
-//                  testBulkAndTouch();
-//                  testAppendOrAdd();
-//                  if(i++ % 5 == 0) testDelete();
->>>>>>> 46ef3f3c
                     //Thread.sleep(3000);
                 } catch (Exception e) {
                     log.error(e);
@@ -133,13 +124,13 @@
             log.error(e);
         }
     }
-
+    
     public void testGetForKey(String key) throws Exception {
         String value = evCache.<String>get(key);
         if(log.isDebugEnabled()) log.debug("get : key : " + key + " val = " + value);
     }
 
-
+    
 
     @BeforeSuite
     public void setupEnv() {
@@ -251,7 +242,7 @@
             String val = vals.get(key);
         }
     }
-
+    
     public void testAppendOrAdd() throws Exception {
         for (int i = 0; i < 10; i++) {
             assertTrue(appendOrAdd(i, evCache));
@@ -316,7 +307,7 @@
             deleteLatch(i, "EVCACHE");
         }
     }
-
+    
     public void testGetObservable() throws Exception {
         for (int i = 0; i < 10; i++) {
             final String val = getObservable(i, evCache, Schedulers.computation());
@@ -324,7 +315,7 @@
 //            obs.doOnNext(new OnNextHandler(key)).doOnError(new OnErrorHandler(key)).subscribe();
         }
     }
-
+    
 
     class StatusChecker implements Runnable {
         Future<Boolean>[] status;
