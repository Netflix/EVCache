--- conflicted
+++ resolved
@@ -1925,13 +1925,8 @@
             CachedData cd = null;
             CachedData cdHashed = null;
             for (EVCacheClient client : clients) {
-<<<<<<< HEAD
                 final String canonicalKey = evcKey.getCanonicalKey(client.isDuetClient());
                 final String hashKey = evcKey.getHashKey(client.isDuetClient(), client.getHashingAlgorithm(), client.shouldEncodeHashKey(), client.getMaxDigestBytes(), client.getMaxHashBytes());
-=======
-                String canonicalKey = evcKey.getCanonicalKey(client.isDuetClient());
-                String hashKey = evcKey.getHashKey(client.isDuetClient(), client.getHashingAlgorithm(), client.shouldEncodeHashKey(), client.getMaxDigestBytes(), client.getMaxHashLength());
->>>>>>> 1db854a3
                 if(cd == null) {
                     if (tc != null) {
                         cd = tc.encode(value);
