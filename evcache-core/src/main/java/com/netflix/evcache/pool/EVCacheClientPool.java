--- conflicted
+++ resolved
@@ -114,7 +114,6 @@
         this._zone = (ec2Zone == null) ? "GLOBAL" : ec2Zone;
         final EVCacheConfig config = EVCacheConfig.getInstance();
 
-<<<<<<< HEAD
         final Consumer<Integer> callback = t -> {
             clearState();
             refreshPool(true, true);
@@ -133,56 +132,18 @@
         this._opQueueMaxBlockTime.subscribe(callback);
         this._operationTimeout = config.getPropertyRepository().get(appName + ".operation.timeout", Integer.class).orElse(2500);
         this._operationTimeout.subscribe(callback);
-        this._maxReadQueueSize = config.getPropertyRepository().get(appName + ".max.read.queue.length", Integer.class).orElse(5);
+        this._maxReadQueueSize = config.getPropertyRepository().get(appName + ".max.read.queue.length", Integer.class).orElse(50);
         this._retryAcrossAllReplicas = config.getPropertyRepository().get(_appName + ".retry.all.copies", Boolean.class).orElse(false);
         this._disableAsyncRefresh = config.getPropertyRepository().get(_appName + ".disable.async.refresh", Boolean.class).orElse(false);
         this._maxRetries = config.getPropertyRepository().get(_appName + ".max.retry.count", Integer.class).orElse(1);
 
         Function<String, Set<String>> splitSet = t -> Arrays.stream(t.split(",")).collect(Collectors.toSet());
-
         this.logOperations = config.getPropertyRepository().get(appName + ".log.operation", Integer.class).orElse(0);
         this.logOperationCalls = config.getPropertyRepository().get(appName + ".log.operation.calls", String.class).orElse("SET,DELETE,GMISS,TMISS,BMISS_ALL,TOUCH,REPLACE").map(splitSet);
         this.reconcileInterval = config.getPropertyRepository().get(appName + ".reconcile.interval", Integer.class).orElse(600000);
         this.cloneWrite = config.getPropertyRepository().get(appName + ".clone.writes.to", String.class).orElse("").map(splitSet);
         this.cloneWrite.subscribe(i -> {
             setupClones();
-=======
-        final Runnable callback =new Runnable() {
-            public void run() {
-                clearState();
-                refreshPool(true, true);
-            }
-        }; 
-        this._poolSize = config.getDynamicIntProperty(appName + ".EVCacheClientPool.poolSize", 1);
-        this._poolSize.addCallback(callback);
-        this._readTimeout = new ChainedDynamicProperty.IntProperty(appName + ".EVCacheClientPool.readTimeout", EVCacheClientPoolManager.getDefaultReadTimeout());
-        this._readTimeout.addCallback(callback);
-
-        this._bulkReadTimeout = new ChainedDynamicProperty.IntProperty(appName + ".EVCacheClientPool.bulkReadTimeout", _readTimeout);
-        this._bulkReadTimeout.addCallback(callback);
-
-        this.refreshConnectionOnReadQueueFull = config.getChainedBooleanProperty(appName + ".EVCacheClientPool.refresh.connection.on.readQueueFull", "EVCacheClientPool.refresh.connection.on.readQueueFull", Boolean.FALSE, null);
-        this.refreshConnectionOnReadQueueFullSize = config.getChainedIntProperty(appName + ".EVCacheClientPool.refresh.connection.on.readQueueFull.size", "EVCacheClientPool.refresh.connection.on.readQueueFull.size", 100, null);
-        
-        this._opQueueMaxBlockTime = config.getDynamicIntProperty(appName + ".operation.QueueMaxBlockTime", 10);
-        this._opQueueMaxBlockTime.addCallback(callback);
-
-        this._operationTimeout = config.getDynamicIntProperty(appName + ".operation.timeout", 2500);
-        this._operationTimeout.addCallback(callback);
-        this._maxReadQueueSize = config.getDynamicIntProperty(appName + ".max.read.queue.length", 50);
-        this._retryAcrossAllReplicas = config.getDynamicBooleanProperty(_appName + ".retry.all.copies", Boolean.FALSE);
-        this._disableAsyncRefresh = config.getDynamicBooleanProperty(_appName + ".disable.async.refresh", Boolean.FALSE);
-        this._maxRetries = config.getDynamicIntProperty(_appName + ".max.retry.count", 1);
-
-        this.logOperations = config.getDynamicIntProperty(appName + ".log.operation", 0);
-        this.logOperationCalls = new DynamicStringSetProperty(appName + ".log.operation.calls", "SET,DELETE,GMISS,TMISS,BMISS_ALL,TOUCH,REPLACE");
-        this.reconcileInterval = config.getDynamicIntProperty(appName + ".reconcile.interval", 600000);
-        this.cloneWrite = new DynamicStringSetProperty(appName + ".clone.writes.to", "");
-        this.cloneWrite.addCallback(new Runnable() {
-            public void run() {
-            	setupClones();
-            }
->>>>>>> 666bea36
         });
 
         tagList = new ArrayList<Tag>(1);
