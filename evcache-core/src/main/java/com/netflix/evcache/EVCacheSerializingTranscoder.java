--- conflicted
+++ resolved
@@ -186,11 +186,7 @@
                 b = compressed;
                 flags |= COMPRESSED;
             } else {
-<<<<<<< HEAD
                 getLogger().debug("Compression increased the size of %s from %d to %d",
-=======
-                getLogger().trace("Compression increased the size of %s from %d to %d",
->>>>>>> 6c3773d3
                         o.getClass().getName(), b.length, compressed.length);
             }
 
