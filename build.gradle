// Establish version and status
ext.githubProjectName = rootProject.name // Change if github project name is not the same as the root project's name

buildscript {
<<<<<<< HEAD
    repositories { mavenCentral() }
=======
    repositories {
        mavenLocal()
        mavenCentral() // maven { url 'http://jcenter.bintray.com' }
    }
>>>>>>> 618503cb
    apply from: file('gradle/buildscript.gradle'), to: buildscript 
}

allprojects {
    repositories { 
        mavenLocal()
        mavenCentral() // maven { url: 'http://jcenter.bintray.com' }
    }
}

<<<<<<< HEAD
apply plugin: 'eclipse'

=======
>>>>>>> 618503cb
apply from: file('gradle/convention.gradle')
apply from: file('gradle/maven.gradle')
apply from: file('gradle/check.gradle')
apply from: file('gradle/license.gradle')
apply from: file('gradle/release.gradle')

subprojects {
<<<<<<< HEAD
    group = "com.netflix.evcache"

=======
    group = "com.netflix.${githubProjectName}" // TEMPLATE: Set to organization of project

    dependencies {
        compile     'javax.ws.rs:jsr311-api:1.1.1'
        compile     'com.sun.jersey:jersey-core:1.11'
        testCompile 'org.testng:testng:6.1.1'
        testCompile 'org.mockito:mockito-core:1.8.5'
    }
}

project(':template-client') {
    apply plugin: 'java'
>>>>>>> 618503cb
    dependencies {
    }
}

project(':evcache-client') {
    apply plugin: 'java'
    apply plugin: 'maven'
    apply plugin: 'eclipse'
    dependencies {
    	compile     'net.spy:spymemcached:2.9.1'
        compile     'com.netflix.governator:governator:1.0.4'
        compile     'com.netflix.eureka:eureka-client:1.1.73'
        compile     'com.netflix.eureka:eureka-core:1.1.73'
        compile     'com.netflix.archaius:archaius-core:0.5.4'
        compile     'com.netflix.servo:servo-core:0.4.44'
        compile     'org.slf4j:slf4j-log4j12:1.7.0'
        compile     'junit:junit:4.10'
        compile     'log4j:log4j:1.2.17'

        compile     'org.slf4j:slf4j-api:1.7.2'
        compile     'com.sun.jersey:jersey-client:1.11'
    }
}<|MERGE_RESOLUTION|>--- conflicted
+++ resolved
@@ -2,14 +2,10 @@
 ext.githubProjectName = rootProject.name // Change if github project name is not the same as the root project's name
 
 buildscript {
-<<<<<<< HEAD
-    repositories { mavenCentral() }
-=======
     repositories {
         mavenLocal()
         mavenCentral() // maven { url 'http://jcenter.bintray.com' }
     }
->>>>>>> 618503cb
     apply from: file('gradle/buildscript.gradle'), to: buildscript 
 }
 
@@ -20,11 +16,7 @@
     }
 }
 
-<<<<<<< HEAD
 apply plugin: 'eclipse'
-
-=======
->>>>>>> 618503cb
 apply from: file('gradle/convention.gradle')
 apply from: file('gradle/maven.gradle')
 apply from: file('gradle/check.gradle')
@@ -32,23 +24,8 @@
 apply from: file('gradle/release.gradle')
 
 subprojects {
-<<<<<<< HEAD
     group = "com.netflix.evcache"
 
-=======
-    group = "com.netflix.${githubProjectName}" // TEMPLATE: Set to organization of project
-
-    dependencies {
-        compile     'javax.ws.rs:jsr311-api:1.1.1'
-        compile     'com.sun.jersey:jersey-core:1.11'
-        testCompile 'org.testng:testng:6.1.1'
-        testCompile 'org.mockito:mockito-core:1.8.5'
-    }
-}
-
-project(':template-client') {
-    apply plugin: 'java'
->>>>>>> 618503cb
     dependencies {
     }
 }
@@ -58,7 +35,7 @@
     apply plugin: 'maven'
     apply plugin: 'eclipse'
     dependencies {
-    	compile     'net.spy:spymemcached:2.9.1'
+        compile     'net.spy:spymemcached:2.9.1'
         compile     'com.netflix.governator:governator:1.0.4'
         compile     'com.netflix.eureka:eureka-client:1.1.73'
         compile     'com.netflix.eureka:eureka-core:1.1.73'
