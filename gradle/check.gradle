subprojects {
// Checkstyle
apply plugin: 'checkstyle'
checkstyle {
    ignoreFailures = true 
    configFile = rootProject.file('codequality/checkstyle.xml')
}

<<<<<<< HEAD
    // FindBugs
    // apply plugin: 'findbugs'
    //tasks.withType(Findbugs) { reports.html.enabled true }

    // PMD
    apply plugin: 'pmd'
    tasks.withType(Pmd) { reports.html.enabled true }

    apply plugin: 'cobertura'
    cobertura {
        sourceDirs = sourceSets.main.java.srcDirs
        format = 'html'
        includes = ['**/*.java', '**/*.groovy']
        excludes = []
    }
=======
// FindBugs
apply plugin: 'findbugs'
findbugs {
    ignoreFailures = true
}

// PMD
apply plugin: 'pmd'
//tasks.withType(Pmd) { reports.html.enabled true }

apply plugin: 'cobertura'
cobertura {
    sourceDirs = sourceSets.main.java.srcDirs
    format = 'html'
    includes = ['**/*.java', '**/*.groovy']
    excludes = []
}
>>>>>>> 618503cb
}<|MERGE_RESOLUTION|>--- conflicted
+++ resolved
@@ -6,23 +6,6 @@
     configFile = rootProject.file('codequality/checkstyle.xml')
 }
 
-<<<<<<< HEAD
-    // FindBugs
-    // apply plugin: 'findbugs'
-    //tasks.withType(Findbugs) { reports.html.enabled true }
-
-    // PMD
-    apply plugin: 'pmd'
-    tasks.withType(Pmd) { reports.html.enabled true }
-
-    apply plugin: 'cobertura'
-    cobertura {
-        sourceDirs = sourceSets.main.java.srcDirs
-        format = 'html'
-        includes = ['**/*.java', '**/*.groovy']
-        excludes = []
-    }
-=======
 // FindBugs
 apply plugin: 'findbugs'
 findbugs {
@@ -40,5 +23,4 @@
     includes = ['**/*.java', '**/*.groovy']
     excludes = []
 }
->>>>>>> 618503cb
 }