--- conflicted
+++ resolved
@@ -1,12 +1,6 @@
 // GRADLE-2087 workaround, perform after java plugin
 status = project.hasProperty('preferredStatus')?project.preferredStatus:(version.contains('SNAPSHOT')?'snapshot':'release')
 
-<<<<<<< HEAD
-// For Artifactory
-rootProject.status = version.contains('-SNAPSHOT')?'snapshot':'release'
-
-=======
->>>>>>> 618503cb
 subprojects { project ->
     apply plugin: 'java' // Plugin as major conventions
 
@@ -54,11 +48,6 @@
         }
     }
 
-<<<<<<< HEAD
-    javadoc.doFirst { println "" }
-
-=======
->>>>>>> 618503cb
     configurations {
         provided {
             description = 'much like compile, but indicates you expect the JDK or a container to provide it. It is only available on the compilation classpath, and is not transitive.'
@@ -70,13 +59,8 @@
     project.sourceSets {
         main.compileClasspath += project.configurations.provided
         main.runtimeClasspath -= project.configurations.provided
-<<<<<<< HEAD
-        //test.compileClasspath += project.configurations.provided
-        //test.runtimeClasspath += project.configurations.provided
-=======
         test.compileClasspath += project.configurations.provided
         test.runtimeClasspath += project.configurations.provided
->>>>>>> 618503cb
     }
 }
 
@@ -113,9 +97,5 @@
 
 // Generate wrapper, which is distributed as part of source to alleviate the need of installing gradle
 task createWrapper(type: Wrapper) {
-<<<<<<< HEAD
-    gradleVersion = '1.1'
-=======
     gradleVersion = '1.5'
->>>>>>> 618503cb
 }