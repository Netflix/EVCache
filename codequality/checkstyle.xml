--- conflicted
+++ resolved
@@ -1,34 +1,43 @@
-<?xml version="1.0" encoding="UTF-8"?>
-<!DOCTYPE module PUBLIC "-//Puppy Crawl//DTD Check Configuration 1.3//EN" "http://www.puppycrawl.com/dtds/configuration_1_3.dtd">
+<?xml version="1.0"?>
+<!DOCTYPE module PUBLIC
+    "-//Puppy Crawl//DTD Check Configuration 1.2//EN"
+    "http://www.puppycrawl.com/dtds/configuration_1_2.dtd">
 
-<!--
-    This configuration file was written by the eclipse-cs plugin configuration editor
--->
-<!--
-    Checkstyle-Configuration: netflix
-    Description: none
--->
 <module name="Checker">
-  <property name="severity" value="warning"/>
-  <module name="TreeWalker">
-    <module name="FileContentsHolder"/>
-    <module name="JavadocMethod">
-      <property name="allowUndeclaredRTE" value="true"/>
-      <property name="allowThrowsTagsForSubclasses" value="true"/>
-      <property name="allowMissingParamTags" value="true"/>
-      <property name="allowMissingThrowsTags" value="true"/>
-      <property name="allowMissingReturnTag" value="true"/>
-      <property name="allowMissingJavadoc" value="true"/>
-      <property name="allowMissingPropertyJavadoc" value="true"/>
+
+    <!-- Checks that a package-info.java file exists for each package.     -->
+    <!-- See http://checkstyle.sf.net/config_javadoc.html#JavadocPackage -->
+    <!--
+    <module name="JavadocPackage">
+      <property name="allowLegacy" value="true"/>
     </module>
-    <module name="JavadocType">
-      <property name="scope" value="package"/>
-      <property name="tokens" value="CLASS_DEF"/>
+    -->
+
+    <!-- Checks whether files end with a new line.                        -->
+    <!-- See http://checkstyle.sf.net/config_misc.html#NewlineAtEndOfFile -->
+    <module name="NewlineAtEndOfFile"/>
+
+    <!-- Checks that property files contain the same keys.         -->
+    <!-- See http://checkstyle.sf.net/config_misc.html#Translation -->
+    <module name="Translation"/>
+
+    <!-- Checks for Size Violations.                    -->
+    <!-- See http://checkstyle.sf.net/config_sizes.html -->
+    <module name="FileLength"/>
+
+    <!-- Checks for whitespace                               -->
+    <!-- See http://checkstyle.sf.net/config_whitespace.html -->
+    <module name="FileTabCharacter"/>
+
+    <!-- Miscellaneous other checks.                   -->
+    <!-- See http://checkstyle.sf.net/config_misc.html -->
+    <module name="RegexpSingleline">
+       <property name="format" value="\s+$"/>
+       <property name="minimum" value="0"/>
+       <property name="maximum" value="0"/>
+       <property name="message" value="Line has trailing spaces."/>
+       <property name="severity" value="info"/>
     </module>
-<<<<<<< HEAD
-    <module name="JavadocVariable">
-      <property name="scope" value="package"/>
-=======
 
     <module name="TreeWalker">
 
@@ -162,115 +171,18 @@
 
         <module name="FileContentsHolder"/> <!-- Required by comment suppression filters -->
 
->>>>>>> 618503cb
     </module>
-    <module name="JavadocStyle">
-      <property name="checkEmptyJavadoc" value="true"/>
+
+    <!-- Enable suppression comments -->
+    <module name="SuppressionCommentFilter">
+      <property name="offCommentFormat" value="CHECKSTYLE IGNORE\s+(\S+)"/>
+      <property name="onCommentFormat" value="CHECKSTYLE END IGNORE\s+(\S+)"/>
+      <property name="checkFormat" value="$1"/>
     </module>
-    <module name="ConstantName">
-      <property name="format" value="^[a-zA-Z0-9_]*$"/>
+    <module name="SuppressWithNearbyCommentFilter">
+      <!-- Syntax is "SUPPRESS CHECKSTYLE name" -->
+      <property name="commentFormat" value="SUPPRESS CHECKSTYLE (\w+)"/>
+      <property name="checkFormat" value="$1"/>
+      <property name="influenceFormat" value="1"/>
     </module>
-    <module name="LocalFinalVariableName">
-      <property name="format" value="^[a-zA-Z0-9_]*$"/>
-    </module>
-    <module name="LocalVariableName">
-      <property name="format" value="^[a-zA-Z0-9_]*$"/>
-    </module>
-    <module name="MemberName">
-      <property name="format" value="^[a-zA-Z0-9_]*$"/>
-    </module>
-    <module name="MethodName"/>
-    <module name="PackageName"/>
-    <module name="ParameterName"/>
-    <module name="StaticVariableName"/>
-    <module name="TypeName"/>
-    <module name="AvoidStarImport"/>
-    <module name="IllegalImport"/>
-    <module name="RedundantImport"/>
-    <module name="UnusedImports"/>
-    <module name="LineLength">
-      <property name="severity" value="info"/>
-      <property name="ignorePattern" value="\$File.*\$"/>
-      <property name="max" value="150"/>
-    </module>
-    <module name="MethodLength"/>
-    <module name="ParameterNumber"/>
-    <module name="EmptyForIteratorPad"/>
-    <module name="GenericWhitespace"/>
-    <module name="MethodParamPad"/>
-    <module name="NoWhitespaceAfter"/>
-    <module name="NoWhitespaceBefore"/>
-    <module name="OperatorWrap"/>
-    <module name="ParenPad"/>
-    <module name="TypecastParenPad"/>
-    <module name="WhitespaceAfter"/>
-    <module name="ModifierOrder"/>
-    <module name="RedundantModifier"/>
-    <module name="AvoidNestedBlocks"/>
-    <module name="EmptyBlock">
-      <property name="option" value="text"/>
-    </module>
-    <module name="LeftCurly"/>
-    <module name="NeedBraces">
-      <property name="tokens" value="LITERAL_DO,LITERAL_ELSE,LITERAL_FOR,LITERAL_WHILE"/>
-    </module>
-    <module name="RightCurly"/>
-    <module name="DoubleCheckedLocking">
-      <property name="severity" value="ignore"/>
-      <metadata name="net.sf.eclipsecs.core.lastEnabledSeverity" value="inherit"/>
-    </module>
-    <module name="EmptyStatement"/>
-    <module name="EqualsHashCode"/>
-    <module name="HiddenField">
-      <property name="severity" value="warning"/>
-      <property name="ignoreConstructorParameter" value="true"/>
-      <property name="ignoreSetter" value="true"/>
-    </module>
-    <module name="IllegalInstantiation"/>
-    <module name="InnerAssignment"/>
-    <module name="MagicNumber">
-      <property name="severity" value="ignore"/>
-      <metadata name="net.sf.eclipsecs.core.lastEnabledSeverity" value="inherit"/>
-    </module>
-    <module name="MissingSwitchDefault"/>
-    <module name="RedundantThrows">
-      <property name="severity" value="info"/>
-      <property name="allowUnchecked" value="true"/>
-      <property name="suppressLoadErrors" value="true"/>
-    </module>
-    <module name="SimplifyBooleanExpression"/>
-    <module name="SimplifyBooleanReturn"/>
-    <module name="FinalClass"/>
-    <module name="HideUtilityClassConstructor"/>
-    <module name="InterfaceIsType"/>
-    <module name="VisibilityModifier">
-      <property name="packageAllowed" value="true"/>
-      <property name="protectedAllowed" value="true"/>
-    </module>
-    <module name="ArrayTypeStyle"/>
-    <module name="TodoComment">
-      <property name="severity" value="info"/>
-      <property name="format" value="TODO"/>
-    </module>
-    <module name="UpperEll"/>
-    <module name="WhitespaceAround"/>
-  </module>
-  <module name="NewlineAtEndOfFile"/>
-  <module name="Translation"/>
-  <module name="FileLength"/>
-  <module name="FileTabCharacter"/>
-  <module name="RegexpSingleline">
-    <property name="severity" value="info"/>
-    <property name="format" value="\s+$"/>
-    <property name="message" value="Line has trailing spaces."/>
-  </module>
-  <module name="SuppressionCommentFilter">
-    <property name="offCommentFormat" value="CHECKSTYLE IGNORE\s+(\S+)"/>
-    <property name="onCommentFormat" value="CHECKSTYLE END IGNORE\s+(\S+)"/>
-    <property name="checkFormat" value="$1"/>
-  </module>
-  <module name="SuppressWithNearbyCommentFilter">
-    <property name="checkFormat" value="$1"/>
-    <property name="influenceFormat" value="1"/>
-  </module>
 </module>